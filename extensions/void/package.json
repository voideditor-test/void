{
  "name": "void",
  "publisher": "void",
  "displayName": "Void",
  "description": "",
  "version": "0.0.1",
  "engines": {
    "vscode": "^1.89.0"
  },
  "categories": [
    "Other"
  ],
  "activationEvents": [],
  "main": "./out/extension.js",
  "contributes": {
    "configuration": {
      "title": "Void",
      "properties": {}
    },
    "commands": [
      {
        "command": "void.ctrl+l",
        "title": "Show Sidebar"
      },
      {
        "command": "void.ctrl+k",
        "title": "Make Inline Edit"
      },
      {
        "command": "void.acceptDiff",
        "title": "Approve Diff"
      },
      {
        "command": "void.rejectDiff",
        "title": "Discard Diff"
      },
      {
        "command": "void.startNewThread",
        "title": "Start a new chat",
        "icon": "$(add)"
      },
      {
        "command": "void.toggleThreadSelector",
        "title": "View past chats",
        "icon": "$(history)"
      },
      {
        "command": "void.toggleSettings",
        "title": "Void settings",
        "icon": "$(settings-gear)"
      }
    ],
    "viewsContainers": {
      "activitybar": [
        {
          "id": "voidViewContainer",
          "title": "Chat",
          "icon": "$(hubot)"
        }
      ]
    },
    "views": {
      "voidViewContainer": [
        {
          "type": "webview",
          "id": "void.viewnumberone",
          "name": "Void"
        }
      ]
    },
    "keybindings": [
      {
        "command": "void.ctrl+l",
        "key": "ctrl+l",
        "mac": "cmd+l"
      },
      {
        "command": "void.ctrl+k",
        "key": "ctrl+k",
        "mac": "cmd+k"
      }
    ],
    "menus": {
      "view/title": [
        {
          "command": "void.startNewThread",
          "when": "view == 'void.viewnumberone'",
          "group": "navigation"
        },
        {
          "command": "void.toggleThreadSelector",
          "when": "view == 'void.viewnumberone'",
          "group": "navigation"
        },
        {
          "command": "void.toggleSettings",
          "when": "view == 'void.viewnumberone'",
          "group": "navigation"
        }
      ]
    }
  },
  "scripts": {
    "vscode:prepublish": "echo \"running prepublish\"",
    "watch": "tsc -watch -p ./",
    "build": "rimraf dist && node build-tsx.js && node build-css.js",
    "pretest": "tsc -p ./ && eslint src --ext ts",
    "test": "vscode-test"
  },
  "devDependencies": {
    "@anthropic-ai/sdk": "^0.29.2",
    "@eslint/js": "^9.9.1",
    "@monaco-editor/react": "^4.6.0",
    "@types/diff": "^5.2.2",
    "@types/diff-match-patch": "^1.0.36",
    "@types/jest": "^29.5.12",
    "@types/mocha": "^10.0.8",
    "@types/node": "^22.5.1",
    "@types/react": "^18.3.4",
    "@types/react-dom": "^18.3.0",
    "@types/react-syntax-highlighter": "^15.5.13",
    "@types/uuid": "^10.0.0",
    "@types/vscode": "1.92.0",
    "@typescript-eslint/eslint-plugin": "^8.3.0",
    "@typescript-eslint/parser": "^8.3.0",
    "@vscode/test-cli": "^0.0.10",
    "@vscode/test-electron": "2.4.1",
    "autoprefixer": "^10.4.20",
    "diff-match-patch": "^1.0.5",
    "esbuild": "^0.23.1",
    "eslint": "^8.57.0",
    "eslint-plugin-react": "^7.35.1",
    "eslint-plugin-react-hooks": "^4.6.2",
    "globals": "^15.9.0",
    "marked": "^14.1.0",
    "ollama": "^0.5.9",
    "openai": "^4.68.1",
    "postcss": "^8.4.41",
    "posthog-js": "^1.174.0",
    "react": "^18.3.1",
    "react-dom": "^18.3.1",
    "react-markdown": "^9.0.1",
    "react-syntax-highlighter": "^15.6.1",
    "rimraf": "^6.0.1",
    "tailwindcss": "^3.4.10",
    "typescript": "5.5.4",
    "typescript-eslint": "^8.3.0",
    "uuid": "^10.0.0"
<<<<<<< HEAD
  },
  "dependencies": {
    "@anthropic-ai/sdk": "^0.27.1",
    "@langchain/community": "^0.3.4",
    "@langchain/core": "^0.3.8",
    "@langchain/openai": "^0.3.5",
    "@opensearch-project/opensearch": "^2.12.0",
    "langchain": "^0.3.2",
    "openai": "^4.57.0"
  },
  "overrides": {
    "@langchain/core": "^0.3.8"
=======
>>>>>>> 69277a28
  }
}<|MERGE_RESOLUTION|>--- conflicted
+++ resolved
@@ -146,7 +146,6 @@
     "typescript": "5.5.4",
     "typescript-eslint": "^8.3.0",
     "uuid": "^10.0.0"
-<<<<<<< HEAD
   },
   "dependencies": {
     "@anthropic-ai/sdk": "^0.27.1",
@@ -154,12 +153,9 @@
     "@langchain/core": "^0.3.8",
     "@langchain/openai": "^0.3.5",
     "@opensearch-project/opensearch": "^2.12.0",
-    "langchain": "^0.3.2",
-    "openai": "^4.57.0"
+    "langchain": "^0.3.2"
   },
   "overrides": {
     "@langchain/core": "^0.3.8"
-=======
->>>>>>> 69277a28
   }
 }
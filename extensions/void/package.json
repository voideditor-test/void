--- conflicted
+++ resolved
@@ -418,23 +418,17 @@
   },
   "dependencies": {
     "@anthropic-ai/sdk": "^0.27.1",
-<<<<<<< HEAD
+    "diff": "^7.0.0",
+    "diff-match-patch": "^1.0.5",
     "@langchain/community": "^0.3.4",
     "@langchain/core": "^0.3.8",
     "@langchain/openai": "^0.3.5",
     "@opensearch-project/opensearch": "^2.12.0",
     "langchain": "^0.3.2",
     "ollama": "^0.5.9",
-    "openai": "^4.57.0",
-    "diff": "^7.0.0"
+    "openai": "^4.57.0"
   },
   "overrides": {
     "@langchain/core": "^0.3.8"
-=======
-    "diff": "^7.0.0",
-    "diff-match-patch": "^1.0.5",
-    "ollama": "^0.5.9",
-    "openai": "^4.57.0"
->>>>>>> f86b84dc
   }
 }
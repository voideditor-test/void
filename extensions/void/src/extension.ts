import * as vscode from 'vscode';
import { DisplayChangesProvider } from './DisplayChangesProvider';
import { BaseDiffArea, ChatThreads, MessageFromSidebar, MessageToSidebar } from './shared_types';
import { SidebarWebviewProvider } from './SidebarWebviewProvider';
<<<<<<< HEAD
import { embedWorkspaceFiles } from './ai/embed';
import { getApiConfig } from './config';

=======
import { v4 as uuidv4 } from 'uuid'
>>>>>>> 2addd06e

const readFileContentOfUri = async (uri: vscode.Uri) => {
	return Buffer.from(await vscode.workspace.fs.readFile(uri)).toString('utf8')
		.replace(/\r\n/g, '\n') // replace windows \r\n with \n
}

<<<<<<< HEAD

=======
>>>>>>> 2addd06e
export function activate(context: vscode.ExtensionContext) {

	// 1. Mount the chat sidebar
	const webviewProvider = new SidebarWebviewProvider(context);
	context.subscriptions.push(
		vscode.window.registerWebviewViewProvider(SidebarWebviewProvider.viewId, webviewProvider, { webviewOptions: { retainContextWhenHidden: true } })
	);

	// 2. Activate the sidebar on ctrl+l
	context.subscriptions.push(
		vscode.commands.registerCommand('void.ctrl+l', () => {

			const editor = vscode.window.activeTextEditor
			if (!editor)
				return

			// show the sidebar
			vscode.commands.executeCommand('workbench.view.extension.voidViewContainer');
			// vscode.commands.executeCommand('vscode.moveViewToPanel', CustomViewProvider.viewId); // move to aux bar

			// get the text the user is selecting
			const selectionStr = editor.document.getText(editor.selection);

			// get the range of the selection
			const selectionRange = editor.selection;

			// get the file the user is in
			const filePath = editor.document.uri;

			// send message to the webview (Sidebar.tsx)
			webviewProvider.webview.then(webview => webview.postMessage({ type: 'ctrl+l', selection: { selectionStr, selectionRange, filePath } } satisfies MessageToSidebar));
		})
	);

	// 3. Show an approve/reject codelens above each change
	const displayChangesProvider = new DisplayChangesProvider();
	context.subscriptions.push(vscode.languages.registerCodeLensProvider('*', displayChangesProvider));

	// 4. Add approve/reject commands
	context.subscriptions.push(vscode.commands.registerCommand('void.acceptDiff', async (params) => {
		displayChangesProvider.acceptDiff(params)
	}));
	context.subscriptions.push(vscode.commands.registerCommand('void.rejectDiff', async (params) => {
		displayChangesProvider.rejectDiff(params)
	}));

	// 5. Receive messages from sidebar
	webviewProvider.webview.then(
		webview => {

			// top navigation bar commands
			context.subscriptions.push(vscode.commands.registerCommand('void.startNewThread', async () => {
				webview.postMessage({ type: 'startNewThread' } satisfies MessageToSidebar)
			}))
			context.subscriptions.push(vscode.commands.registerCommand('void.toggleThreadSelector', async () => {
				webview.postMessage({ type: 'toggleThreadSelector' } satisfies MessageToSidebar)
			}))
			context.subscriptions.push(vscode.commands.registerCommand('void.toggleSettings', async () => {
				webview.postMessage({ type: 'toggleSettings' } satisfies MessageToSidebar)
			}));

			// Receive messages in the extension from the sidebar webview (messages are sent using `postMessage`)
			webview.onDidReceiveMessage(async (m: MessageFromSidebar) => {

				if (m.type === 'requestFiles') {

					// get contents of all file paths
					const files = await Promise.all(
						m.filepaths.map(async (filepath) => ({ filepath, content: await readFileContentOfUri(filepath) }))
					)

					// send contents to webview
					webview.postMessage({ type: 'files', files, } satisfies MessageToSidebar)

				} else if (m.type === 'applyChanges') {

					const editor = vscode.window.activeTextEditor
					if (!editor) {
						vscode.window.showInformationMessage('No active editor!')
						return
					}

					// create an area to show diffs
					const diffArea: BaseDiffArea = {
						startLine: 0, // in ctrl+L the start and end lines are the full document
						endLine: editor.document.lineCount,
						originalStartLine: 0,
						originalEndLine: editor.document.lineCount,
						originalCode: await readFileContentOfUri(editor.document.uri),
					}
					displayChangesProvider.addDiffArea(editor.document.uri, diffArea)


					// write new code `m.code` to the document
					// TODO update like this:
					// this._weAreEditing = true
					// await vscode.workspace.applyEdit(workspaceEdit)
					// await vscode.workspace.save(docUri)
					// this._weAreEditing = false
					await editor.edit(editBuilder => {
						editBuilder.replace(new vscode.Range(diffArea.startLine, 0, diffArea.endLine, Number.MAX_SAFE_INTEGER), m.code);
					});

					// rediff the changes based on the diffAreas
					displayChangesProvider.refreshDiffAreas(editor.document.uri)

				}
				else if (m.type === 'getPartialVoidConfig') {
					const partialVoidConfig = context.globalState.get('partialVoidConfig') ?? {}
					webview.postMessage({ type: 'partialVoidConfig', partialVoidConfig } satisfies MessageToSidebar)
				}
				else if (m.type === 'persistPartialVoidConfig') {
					const partialVoidConfig = m.partialVoidConfig
					context.globalState.update('partialVoidConfig', partialVoidConfig)
				}
				else if (m.type === 'getAllThreads') {
					const threads: ChatThreads = context.workspaceState.get('allThreads') ?? {}
					webview.postMessage({ type: 'allThreads', threads } satisfies MessageToSidebar)
				}
				else if (m.type === 'persistThread') {
					const threads: ChatThreads = context.workspaceState.get('allThreads') ?? {}
					const updatedThreads: ChatThreads = { ...threads, [m.thread.id]: m.thread }
					context.workspaceState.update('allThreads', updatedThreads)
				}
				else if (m.type === 'getDeviceId') {
					let deviceId = context.globalState.get('void_deviceid')
					if (!deviceId || typeof deviceId !== 'string') {
						deviceId = uuidv4()
						context.globalState.update('void_deviceid', deviceId)
					}
					webview.postMessage({ type: 'deviceId', deviceId: deviceId as string } satisfies MessageToSidebar)
				}
				else {
					console.error('unrecognized command', m)
				}
			})
		}
	)

	// 6. Background jobs
	embedWorkspaceFiles()

	// Gets called when user presses ctrl + k (mounts ctrl+k-style codelens)
	// TODO need to build this
	// const ctrlKCodeLensProvider = new CtrlKCodeLensProvider();
	// context.subscriptions.push(vscode.languages.registerCodeLensProvider('*', ctrlKCodeLensProvider));
	// context.subscriptions.push(
	// 	vscode.commands.registerCommand('void.ctrl+k', () => {
	// 		const editor = vscode.window.activeTextEditor;
	// 		if (!editor)
	// 			return
	// 		ctrlKCodeLensProvider.addNewCodeLens(editor.document, editor.selection);
	// 		// vscode.commands.executeCommand('editor.action.showHover'); // apparently this refreshes the codelenses by having the internals call provideCodeLenses
	// 	})
	// )

}
<|MERGE_RESOLUTION|>--- conflicted
+++ resolved
@@ -2,23 +2,14 @@
 import { DisplayChangesProvider } from './DisplayChangesProvider';
 import { BaseDiffArea, ChatThreads, MessageFromSidebar, MessageToSidebar } from './shared_types';
 import { SidebarWebviewProvider } from './SidebarWebviewProvider';
-<<<<<<< HEAD
+import { v4 as uuidv4 } from 'uuid'
 import { embedWorkspaceFiles } from './ai/embed';
-import { getApiConfig } from './config';
-
-=======
-import { v4 as uuidv4 } from 'uuid'
->>>>>>> 2addd06e
 
 const readFileContentOfUri = async (uri: vscode.Uri) => {
 	return Buffer.from(await vscode.workspace.fs.readFile(uri)).toString('utf8')
 		.replace(/\r\n/g, '\n') // replace windows \r\n with \n
 }
 
-<<<<<<< HEAD
-
-=======
->>>>>>> 2addd06e
 export function activate(context: vscode.ExtensionContext) {
 
 	// 1. Mount the chat sidebar

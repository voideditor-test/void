import React, { useState, useEffect, useRef, useCallback, FormEvent } from "react"
import { sendLLMMessage } from "../common/sendLLMMessage"
import { ChatMessage, File, Selection, WebviewMessage } from "../shared_types"
import { awaitVSCodeResponse, getVSCodeAPI, resolveAwaitingVSCodeResponse } from "./getVscodeApi"

import { marked } from 'marked';
import MarkdownRender from "./markdown/MarkdownRender";
import BlockCode from "./markdown/BlockCode";

import * as vscode from 'vscode'
import { SelectedFiles } from "./components/SelectedFiles";
<<<<<<< HEAD
import { useChat } from "./chatContext";
import { ApiConfig } from "../config";
=======
import { useThreads } from "./threadsContext";
>>>>>>> dc96d126


const filesStr = (fullFiles: File[]) => {
	return fullFiles.map(({ filepath, content }) =>
		`
${filepath.fsPath}
\`\`\`
${content}
\`\`\``).join('\n')
}

const userInstructionsStr = (instructions: string, files: File[], selection: Selection | null) => {
	return `
${filesStr(files)}

${!selection ? '' : `
I am currently selecting this code:
\`\`\`${selection.selectionStr}\`\`\`
`}

Please edit the code following these instructions (or, if appropriate, answer my question instead):
${instructions}

If you make a change, rewrite the entire file.
`; // TODO don't rewrite the whole file on prompt, instead rewrite it when click Apply
}


const ChatBubble = ({ chatMessage }: { chatMessage: ChatMessage }) => {

	const role = chatMessage.role
	const children = chatMessage.displayContent

	if (!children)
		return null

	let chatbubbleContents: React.ReactNode

	if (role === 'user') {
		chatbubbleContents = <>
			<SelectedFiles files={chatMessage.files} setFiles={null} />
			{chatMessage.selection?.selectionStr && <BlockCode text={chatMessage.selection.selectionStr} hideToolbar />}
			{children}
		</>
	}
	else if (role === 'assistant') {

		chatbubbleContents = <MarkdownRender string={children} /> // sectionsHTML
	}


	return <div className={`${role === 'user' ? 'text-right' : 'text-left'}`}>
		<div className={`inline-block p-2 rounded-lg space-y-2 ${role === 'user' ? 'bg-vscode-input-bg text-vscode-input-fg' : ''} max-w-full`}>
			{chatbubbleContents}
		</div>
	</div>
}

const ThreadSelector = ({ onClose }: { onClose: () => void }) => {
	const { allThreads, currentThread, switchToThread } = useThreads()
	return (
		<div className="flex flex-col space-y-1">
			<div className="text-right">
				<button className="btn btn-sm" onClick={onClose}>
					<svg
						xmlns="http://www.w3.org/2000/svg"
						fill="none"
						viewBox="0 0 24 24"
						stroke="currentColor"
						className="size-4"
					>
						<path
							strokeLinecap="round"
							strokeLinejoin="round"
							d="M6 18 18 6M6 6l12 12"
						/>
					</svg>
				</button>
			</div>
			{/* iterate through all past threads */}
			{Object.keys(allThreads ?? {}).map((threadId) => {
				const pastThread = (allThreads ?? {})[threadId];
				return (
					<button
						key={pastThread.id}
						className={`btn btn-sm btn-secondary ${pastThread.id === currentThread?.id ? "btn-primary" : ""}`}
						onClick={() => switchToThread(pastThread.id)}
					>
						{new Date(pastThread.createdAt).toLocaleString()}
					</button>
				)
			})}
		</div>
	)
}



const Sidebar = () => {
	const { allThreads, currentThread, addMessageToHistory, startNewThread, } = useThreads()

	// state of current message
	const [selection, setSelection] = useState<Selection | null>(null) // the code the user is selecting
	const [files, setFiles] = useState<vscode.Uri[]>([]) // the names of the files in the chat
	const [instructions, setInstructions] = useState('') // the user's instructions

	// state of chat
	const [messageStream, setMessageStream] = useState('')
	const [isLoading, setIsLoading] = useState(false)
	const [isThreadSelectorOpen, setIsThreadSelectorOpen] = useState(false)

	const abortFnRef = useRef<(() => void) | null>(null)

	const [apiConfig, setApiConfig] = useState<ApiConfig | null>(null)

	// get Api Config on mount
	useEffect(() => {
		getVSCodeAPI().postMessage({ type: 'getApiConfig' })
	}, [])

	// Receive messages from the extension
	useEffect(() => {
		const listener = (event: MessageEvent) => {

			const m = event.data as WebviewMessage;
			// resolve any awaiting promises
			// eg. it will resolve the promise below for `await VSCodeResponse('files')`
			resolveAwaitingVSCodeResponse(m)

			// if user pressed ctrl+l, add their selection to the sidebar
			if (m.type === 'ctrl+l') {
				setSelection(m.selection)
				const filepath = m.selection.filePath

				// add current file to the context if it's not already in the files array
				if (!files.find(f => f.fsPath === filepath.fsPath))
					setFiles(files => [...files, filepath])

			}
			// when get apiConfig, set
			else if (m.type === 'apiConfig') {
				setApiConfig(m.apiConfig)
			}

			// if they pressed the + to add a new chat
			else if (m.type === 'startNewThread') {
				setIsThreadSelectorOpen(false)
				if (currentThread?.messages.length !== 0)
					startNewThread()
			}

			// if they opened thread selector
			else if (m.type === 'toggleThreadSelector') {
				setIsThreadSelectorOpen(v => !v)
			}

		}
		window.addEventListener('message', listener);
		return () => { window.removeEventListener('message', listener) }
	}, [files, selection, startNewThread, currentThread])


	const formRef = useRef<HTMLFormElement | null>(null)
	const onSubmit = async (e: FormEvent<HTMLFormElement>) => {

		e.preventDefault()
		if (isLoading) return

		setIsLoading(true)
		setInstructions('');
		formRef.current?.reset(); // reset the form's text
		setSelection(null)
		setFiles([])

		// request file content from vscode and await response
		getVSCodeAPI().postMessage({ type: 'requestFiles', filepaths: files })
		const relevantFiles = await awaitVSCodeResponse('files')

		// add message to chat history
		const content = userInstructionsStr(instructions, relevantFiles.files, selection)
		// console.log('prompt:\n', content)
		const newHistoryElt: ChatMessage = { role: 'user', content, displayContent: instructions, selection, files }
		addMessageToHistory(newHistoryElt)

		// send message to claude
		let { abort } = sendLLMMessage({
			messages: [...(currentThread?.messages ?? []).map(m => ({ role: m.role, content: m.content })), { role: 'user', content }],
			onText: (newText, fullText) => setMessageStream(fullText),
			onFinalMessage: (content) => {
				// add assistant's message to chat history, and clear selection
				const newHistoryElt: ChatMessage = { role: 'assistant', content, displayContent: content, }
				addMessageToHistory(newHistoryElt)

				// clear selection
				setMessageStream('')
				setIsLoading(false)
			},
			apiConfig: apiConfig
		})
		abortFnRef.current = abort

	}

	const onStop = useCallback(() => {
		// abort claude
		abortFnRef.current?.()

		// if messageStream was not empty, add it to the history
		const llmContent = messageStream || '(canceled)'
		const newHistoryElt: ChatMessage = { role: 'assistant', displayContent: messageStream, content: llmContent }
		addMessageToHistory(newHistoryElt)

		setMessageStream('')
		setIsLoading(false)

	}, [addMessageToHistory, messageStream])

	//Clear code selection
	const clearSelection = () => {
		setSelection(null);
	};

	return <>
		<div className="flex flex-col h-screen w-full">
			{isThreadSelectorOpen && (
				<div className="mb-2 max-h-[30vh] overflow-y-auto">
					<ThreadSelector onClose={() => setIsThreadSelectorOpen(false)} />
				</div>
			)}
			<div className="overflow-y-auto overflow-x-hidden space-y-4">
				{/* previous messages */}
				{currentThread !== null && currentThread.messages.map((message, i) =>
					<ChatBubble key={i} chatMessage={message} />
				)}
				{/* message stream */}
				<ChatBubble chatMessage={{ role: 'assistant', content: messageStream, displayContent: messageStream }} />
			</div>
			{/* chatbar */}
			<div className="shrink-0 py-4">
				{/* selection */}
				<div className="text-left">

					<div className="relative">
						<div className="input">
							{/* selection */}
							{(files.length || selection?.selectionStr) && <div className="p-2 pb-0 space-y-2">
								{/* selected files */}
								<SelectedFiles files={files} setFiles={setFiles} />
								{/* selected code */}
								{!!selection?.selectionStr && (
									<BlockCode className="rounded bg-vscode-sidebar-bg" text={selection.selectionStr} toolbar={(
										<button
											onClick={clearSelection}
											className="btn btn-secondary btn-sm border border-vscode-input-border rounded"
										>
											Remove
										</button>
									)} />
								)}
							</div>}
							<form
								ref={formRef}
								className="flex flex-row items-center rounded-md p-2"
								onKeyDown={(e) => { if (e.key === 'Enter' && !e.shiftKey) onSubmit(e) }}

								onSubmit={(e) => {
									console.log('submit!')
									e.preventDefault();
									onSubmit(e)
								}}>
								{/* input */}

								<textarea
									onChange={(e) => { setInstructions(e.target.value) }}
									className="w-full p-2 leading-tight resize-none max-h-[50vh] overflow-hidden bg-transparent border-none !outline-none"
									placeholder="Ctrl+L to select"
									rows={1}
									onInput={e => { e.currentTarget.style.height = 'auto'; e.currentTarget.style.height = e.currentTarget.scrollHeight + 'px' }} // Adjust height dynamically
								/>
								{/* submit button */}
								{isLoading ?
									<button
										onClick={onStop}
										className="btn btn-primary rounded-r-lg max-h-10 p-2"
										type='button'
									>Stop</button>
									: <button
										className="btn btn-primary font-bold size-8 flex justify-center items-center rounded-full p-2 max-h-10"
										disabled={!instructions}
										type='submit'
									>
										<svg xmlns="http://www.w3.org/2000/svg" width="24" height="24" viewBox="0 0 24 24" fill="none" stroke="currentColor" strokeWidth="2" strokeLinecap="round" strokeLinejoin="round">
											<line x1="12" y1="19" x2="12" y2="5"></line>
											<polyline points="5 12 12 5 19 12"></polyline>
										</svg>
									</button>
								}
							</form>
						</div>
					</div>
				</div>
			</div>
		</div>

	</>

}

export default Sidebar<|MERGE_RESOLUTION|>--- conflicted
+++ resolved
@@ -9,12 +9,8 @@
 
 import * as vscode from 'vscode'
 import { SelectedFiles } from "./components/SelectedFiles";
-<<<<<<< HEAD
-import { useChat } from "./chatContext";
+import { useThreads } from "./threadsContext";
 import { ApiConfig } from "../config";
-=======
-import { useThreads } from "./threadsContext";
->>>>>>> dc96d126
 
 
 const filesStr = (fullFiles: File[]) => {

--- conflicted
+++ resolved
@@ -6,17 +6,10 @@
 import { SelectedFiles } from "./components/SelectedFiles";
 import { File, ChatMessage, CodeSelection } from "../shared_types";
 import * as vscode from 'vscode'
-<<<<<<< HEAD
-import { awaitVSCodeResponse, getVSCodeAPI, useOnVSCodeMessage } from "./getVscodeApi";
-import { useThreads } from "./threadsContext";
-import { sendLLMMessage } from "../common/sendLLMMessage";
-import { ApiConfig } from "../config";
-=======
 import { awaitVSCodeResponse, getVSCodeAPI, onMessageFromVSCode, useOnVSCodeMessage } from "./getVscodeApi";
 import { useThreads } from "./contextForThreads";
 import { sendLLMMessage } from "../common/sendLLMMessage";
 import { useVoidConfig } from "./contextForConfig";
->>>>>>> 2addd06e
 
 
 

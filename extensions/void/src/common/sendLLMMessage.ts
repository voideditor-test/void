import Anthropic from '@anthropic-ai/sdk';
import OpenAI from 'openai';
import { Ollama } from 'ollama/browser'
<<<<<<< HEAD
import { ApiConfig } from '../config';
=======


// always compare these against package.json to make sure every setting in this type can actually be provided by the user
export type ApiConfig = {
	anthropic: {
		apikey: string,
		model: string,
		maxTokens: string
	},
	openAI: {
		apikey: string,
		model: string,
	},
	greptile: {
		apikey: string,
		githubPAT: string,
		repoinfo: {
			remote: string, // e.g. 'github'
			repository: string, // e.g. 'voideditor/void'
			branch: string // e.g. 'main'
		}
	},
	ollama: {
		endpoint: string,
		model: string
	},
	openAICompatible: {
		endpoint: string,
		model: string,
		apikey: string
	},
	openRouter: {
		model: string,
		apikey: string
	}
	whichApi: string
}

>>>>>>> dc96d126


type OnText = (newText: string, fullText: string) => void

export type LLMMessage = {
	role: 'user' | 'assistant',
	content: string
}

type SendLLMMessageFnTypeInternal = (params: {
	messages: LLMMessage[],
	onText: OnText,
	onFinalMessage: (input: string) => void,
	apiConfig: ApiConfig,
})
	=> {
		abort: () => void
	}

type SendLLMMessageFnTypeExternal = (params: {
	messages: LLMMessage[],
	onText: OnText,
	onFinalMessage: (input: string) => void,
	apiConfig: ApiConfig | null,
})
	=> {
		abort: () => void
	}




// Claude
const sendClaudeMsg: SendLLMMessageFnTypeInternal = ({ messages, onText, onFinalMessage, apiConfig }) => {

	const anthropic = new Anthropic({ apiKey: apiConfig.anthropic.apikey, dangerouslyAllowBrowser: true }); // defaults to process.env["ANTHROPIC_API_KEY"]

	const stream = anthropic.messages.stream({
		model: apiConfig.anthropic.model,
		max_tokens: parseInt(apiConfig.anthropic.maxTokens),
		messages: messages,
	});

	let did_abort = false

	// when receive text
	stream.on('text', (newText, fullText) => {
		if (did_abort) return
		onText(newText, fullText)
	})

	// when we get the final message on this stream (or when error/fail)
	stream.on('finalMessage', (claude_response) => {
		if (did_abort) return
		// stringify the response's content
		let content = claude_response.content.map(c => { if (c.type === 'text') { return c.text } }).join('\n');
		onFinalMessage(content)
	})


	// if abort is called, onFinalMessage is NOT called, and no later onTexts are called either
	const abort = () => {
		// stream.abort() // this doesnt appear to do anything, but it should try to stop claude from generating anymore
		did_abort = true
	}

	return { abort }

};




// OpenAI, OpenRouter, OpenAICompatible
const sendOpenAIMsg: SendLLMMessageFnTypeInternal = ({ messages, onText, onFinalMessage, apiConfig }) => {

	let didAbort = false
	let fullText = ''

	// if abort is called, onFinalMessage is NOT called, and no later onTexts are called either
	let abort: () => void = () => {
		didAbort = true;
	};

	let openai: OpenAI
	let options: OpenAI.Chat.Completions.ChatCompletionCreateParamsStreaming

	if (apiConfig.whichApi === 'openAI') {
		openai = new OpenAI({ apiKey: apiConfig.openAI.apikey, dangerouslyAllowBrowser: true });
		options = { model: apiConfig.openAI.model, messages: messages, stream: true, }
	}
	else if (apiConfig.whichApi === 'openRouter') {
		openai = new OpenAI({
			baseURL: "https://openrouter.ai/api/v1", apiKey: apiConfig.openRouter.apikey, dangerouslyAllowBrowser: true,
			defaultHeaders: {
				"HTTP-Referer": 'https://voideditor.com', // Optional, for including your app on openrouter.ai rankings.
				"X-Title": 'Void Editor', // Optional. Shows in rankings on openrouter.ai.
			},
		});
		options = { model: apiConfig.openRouter.model, messages: messages, stream: true, }
	}
	else if (apiConfig.whichApi === 'openAICompatible') {
		openai = new OpenAI({ baseURL: apiConfig.openAICompatible.endpoint, apiKey: apiConfig.openAICompatible.apikey, dangerouslyAllowBrowser: true })
		options = { model: apiConfig.openAICompatible.model, messages: messages, stream: true, }
	}
	else {
		console.error(`sendOpenAIMsg: invalid whichApi: ${apiConfig.whichApi}`)
		throw new Error(`apiConfig.whichAPI was invalid: ${apiConfig.whichApi}`)
	}

	openai.chat.completions
		.create(options)
		.then(async response => {
			abort = () => {
				// response.controller.abort()
				didAbort = true;
			}
			// when receive text
			try {
				for await (const chunk of response) {
					if (didAbort) return;
					const newText = chunk.choices[0]?.delta?.content || '';
					fullText += newText;
					onText(newText, fullText);
				}
				onFinalMessage(fullText);
			}
			// when error/fail
			catch (error) {
				console.error('Error in OpenAI stream:', error);
				onFinalMessage(fullText);
			}
		})
	return { abort };
};


// Ollama
export const sendOllamaMsg: SendLLMMessageFnTypeInternal = ({ messages, onText, onFinalMessage, apiConfig }) => {

	let didAbort = false
	let fullText = ""

	// if abort is called, onFinalMessage is NOT called, and no later onTexts are called either
	let abort = () => {
		didAbort = true;
	};

	const ollama = new Ollama({ host: apiConfig.ollama.endpoint })

	ollama.chat({
		model: apiConfig.ollama.model,
		messages: messages,
		stream: true,
	})
		.then(async stream => {
			abort = () => {
				// ollama.abort()
				didAbort = true
			}
			// iterate through the stream
			try {
				for await (const chunk of stream) {
					if (didAbort) return;
					const newText = chunk.message.content;
					fullText += newText;
					onText(newText, fullText);
				}
				onFinalMessage(fullText);
			}
			// when error/fail
			catch (error) {
				console.error('Error:', error);
				onFinalMessage(fullText);
			}
		})
	return { abort };
};



// Greptile
// https://docs.greptile.com/api-reference/query
// https://docs.greptile.com/quickstart#sample-response-streamed

const sendGreptileMsg: SendLLMMessageFnTypeInternal = ({ messages, onText, onFinalMessage, apiConfig }) => {

	let didAbort = false
	let fullText = ''

	// if abort is called, onFinalMessage is NOT called, and no later onTexts are called either
	let abort: () => void = () => { didAbort = true }


	fetch('https://api.greptile.com/v2/query', {
		method: 'POST',
		headers: {
			"Authorization": `Bearer ${apiConfig.greptile.apikey}`,
			"X-Github-Token": `${apiConfig.greptile.githubPAT}`,
			"Content-Type": `application/json`,
		},
		body: JSON.stringify({
			messages,
			stream: true,
			repositories: [apiConfig.greptile.repoinfo]
		}),
	})
		// this is {message}\n{message}\n{message}...\n
		.then(async response => {
			const text = await response.text()
			console.log('got greptile', text)
			return JSON.parse(`[${text.trim().split('\n').join(',')}]`)
		})
		// TODO make this actually stream, right now it just sends one message at the end
		.then(async responseArr => {
			if (didAbort)
				return

			for (let response of responseArr) {

				const type: string = response['type']
				const message = response['message']

				// when receive text
				if (type === 'message') {
					fullText += message
					onText(message, fullText)
				}
				else if (type === 'sources') {
					const { filepath, linestart, lineend } = message as { filepath: string, linestart: number | null, lineend: number | null }
					fullText += filepath
					onText(filepath, fullText)
				}
				// type: 'status' with an empty 'message' means last message
				else if (type === 'status') {
					if (!message) {
						onFinalMessage(fullText)
					}
				}
			}

		})
		.catch(e => {
			console.error('Error in Greptile stream:', e);
			onFinalMessage(fullText);

		});

	return { abort }

}



export const sendLLMMessage: SendLLMMessageFnTypeExternal = ({ messages, onText, onFinalMessage, apiConfig }) => {
	if (!apiConfig) return { abort: () => { } }

	switch (apiConfig.whichApi) {
		case 'anthropic':
			return sendClaudeMsg({ messages, onText, onFinalMessage, apiConfig });
		case 'openAI':
		case 'openRouter':
		case 'openAICompatible':
			return sendOpenAIMsg({ messages, onText, onFinalMessage, apiConfig });
		case 'greptile':
			return sendGreptileMsg({ messages, onText, onFinalMessage, apiConfig });
		case 'ollama':
			return sendOllamaMsg({ messages, onText, onFinalMessage, apiConfig });
		default:
			console.error(`Error: whichApi was ${apiConfig.whichApi}, which is not recognized!`);
			return { abort: () => { } }
		//return sendClaudeMsg({ messages, onText, onFinalMessage, apiConfig }); // TODO
	}
}<|MERGE_RESOLUTION|>--- conflicted
+++ resolved
@@ -1,48 +1,7 @@
 import Anthropic from '@anthropic-ai/sdk';
 import OpenAI from 'openai';
 import { Ollama } from 'ollama/browser'
-<<<<<<< HEAD
 import { ApiConfig } from '../config';
-=======
-
-
-// always compare these against package.json to make sure every setting in this type can actually be provided by the user
-export type ApiConfig = {
-	anthropic: {
-		apikey: string,
-		model: string,
-		maxTokens: string
-	},
-	openAI: {
-		apikey: string,
-		model: string,
-	},
-	greptile: {
-		apikey: string,
-		githubPAT: string,
-		repoinfo: {
-			remote: string, // e.g. 'github'
-			repository: string, // e.g. 'voideditor/void'
-			branch: string // e.g. 'main'
-		}
-	},
-	ollama: {
-		endpoint: string,
-		model: string
-	},
-	openAICompatible: {
-		endpoint: string,
-		model: string,
-		apikey: string
-	},
-	openRouter: {
-		model: string,
-		apikey: string
-	}
-	whichApi: string
-}
-
->>>>>>> dc96d126
 
 
 type OnText = (newText: string, fullText: string) => void

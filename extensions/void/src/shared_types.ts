--- conflicted
+++ resolved
@@ -91,7 +91,7 @@
 		role: "user";
 		content: string; // content sent to the llm
 		displayContent: string; // content displayed to user
-		selection: Selection | null; // the user's selection
+		selection: CodeSelection | null; // the user's selection
 		files: vscode.Uri[]; // the files sent in the message
 	}
 	| {
@@ -102,14 +102,11 @@
 
 export {
 	BaseDiff, BaseDiffArea,
+	Diff, DiffArea,
 	CodeSelection,
 	File,
 	WebviewMessage,
 	Command,
-<<<<<<< HEAD
-	Diff, DiffArea,
-=======
 	ChatThreads,
 	ChatMessage,
->>>>>>> e153ffee
 }
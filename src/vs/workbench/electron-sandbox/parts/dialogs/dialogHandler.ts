--- conflicted
+++ resolved
@@ -71,11 +71,7 @@
 
 	async about(): Promise<void> {
 		let version = this.productService.version;
-<<<<<<< HEAD
-		let voidVersion = this.productService.voidVersion || 'Unknown';
-=======
 		let voidVersion = this.productService.voidVersion; // Void added this
->>>>>>> ffb416e4
 		if (this.productService.target) {
 			version = `${version} (${this.productService.target} setup)`;
 		} else if (this.productService.darwinUniversalAssetId) {
@@ -86,13 +82,8 @@
 
 		const detailString = (useAgo: boolean): string => {
 			return localize({ key: 'aboutDetail', comment: ['Electron, Chromium, Node.js and V8 are product names that need no translation'] },
-<<<<<<< HEAD
-				"Void : {0}\nVSCode Version: {1}\nCommit: {2}\nDate: {3}\nElectron: {4}\nElectronBuildId: {5}\nChromium: {6}\nNode.js: {7}\nV8: {8}\nOS: {9}",
-				voidVersion,
-=======
 				"Void Version: {0}\nVSCode Version: {1}\nCommit: {2}\nDate: {3}\nElectron: {4}\nElectronBuildId: {5}\nChromium: {6}\nNode.js: {7}\nV8: {8}\nOS: {9}",
 				voidVersion || 'Unknown',
->>>>>>> ffb416e4
 				version,
 				this.productService.commit || 'Unknown',
 				this.productService.date ? `${this.productService.date}${useAgo ? ' (' + fromNow(new Date(this.productService.date), true) + ')' : ''}` : 'Unknown',

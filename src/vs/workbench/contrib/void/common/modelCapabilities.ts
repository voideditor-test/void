/*--------------------------------------------------------------------------------------
 *  Copyright 2025 Glass Devtools, Inc. All rights reserved.
 *  Licensed under the Apache License, Version 2.0. See LICENSE.txt for more information.
 *--------------------------------------------------------------------------------------*/

import { ModelSelectionOptions, ProviderName } from './voidSettingsTypes.js';


export const defaultModelsOfProvider = {
	openAI: [ // https://platform.openai.com/docs/models/gp
		'o3-mini',
		'o1',
		'o1-mini',
		'gpt-4o',
		'gpt-4o-mini',
	],
	anthropic: [ // https://docs.anthropic.com/en/docs/about-claude/models
		'claude-3-7-sonnet-latest',
		'claude-3-5-sonnet-latest',
		'claude-3-5-haiku-latest',
		'claude-3-opus-latest',
	],
	xAI: [ // https://docs.x.ai/docs/models?cluster=us-east-1
		'grok-2-latest',
		'grok-3-latest',
	],
	gemini: [ // https://ai.google.dev/gemini-api/docs/models/gemini
		'gemini-2.0-flash',
		'gemini-1.5-flash',
		'gemini-1.5-pro',
		'gemini-1.5-flash-8b',
		'gemini-2.0-flash-thinking-exp',
	],
	deepseek: [ // https://api-docs.deepseek.com/quick_start/pricing
		'deepseek-chat',
		'deepseek-reasoner',
	],
	ollama: [ // autodetected
	],
	vLLM: [ // autodetected
	],
	openRouter: [ // https://openrouter.ai/models
		'anthropic/claude-3.5-sonnet',
		'deepseek/deepseek-r1',
		'mistralai/codestral-2501',
		'qwen/qwen-2.5-coder-32b-instruct',
	],
	groq: [ // https://console.groq.com/docs/models
		'qwen-qwq-32b',
		'llama-3.3-70b-versatile',
		'llama-3.1-8b-instant',
		// 'qwen-2.5-coder-32b', // preview mode (experimental)
	],
	mistral: [ // https://docs.mistral.ai/getting-started/models/models_overview/
		'codestral-latest',
		'mistral-large-latest',
		'ministral-3b-latest',
		'ministral-8b-latest',
<<<<<<< HEAD
=======
		''
>>>>>>> 30b370cd
	],
	openAICompatible: [], // fallback
} as const satisfies Record<ProviderName, string[]>






type ModelOptions = {
	contextWindow: number; // input tokens              // <-- UNUSED
	maxOutputTokens: number | null; // output tokens    // <-- UNUSED
	cost: {                                             // <-- UNUSED
		input: number;
		output: number;
		cache_read?: number;
		cache_write?: number;
	}
	supportsSystemMessage: false | 'system-role' | 'developer-role' | 'separated';
	supportsTools: false | 'anthropic-style' | 'openai-style';
	supportsFIM: boolean;

	supportsReasoning: false | {
		// reasoning options if supports reasoning
		readonly canToggleReasoning: boolean; // whether or not the user can disable reasoning mode (false if the model only supports reasoning)
		readonly canIOReasoning: boolean; // whether or not the model actually outputs reasoning
		readonly reasoningMaxOutputTokens?: number; // overrides normal maxOutputTokens 																			// <-- UNUSED (except anthropic)
		readonly reasoningBudgetSlider?: { type: 'slider'; min: number; max: number; default: number };

		// options related specifically to model output
		// you are allowed to not include openSourceThinkTags if it's not open source (no such cases as of writing)
		// if it's open source, put the think tags here so we parse them out in e.g. ollama
		readonly openSourceThinkTags?: [string, string];
	};
}

type ProviderReasoningIOSettings = {
	// include this in payload to get reasoning
	input?: { includeInPayload?: { [key: string]: any }, };
	// nameOfFieldInDelta: reasoning output is in response.choices[0].delta[deltaReasoningField]
	// needsManualParse: whether we must manually parse out the <think> tags
	output?:
	| { nameOfFieldInDelta?: string, needsManualParse?: undefined, }
	| { nameOfFieldInDelta?: undefined, needsManualParse?: true, };
}

type ProviderSettings = {
	providerReasoningIOSettings?: ProviderReasoningIOSettings; // input/output settings around thinking (allowed to be empty) - only applied if the model supports reasoning output
	modelOptions: { [key: string]: ModelOptions };
	modelOptionsFallback: (modelName: string) => (ModelOptions & { modelName: string }) | null;
}



const modelOptionsDefaults: ModelOptions = {
	contextWindow: 32_000, // unused
	maxOutputTokens: null, // unused
	cost: { input: 0, output: 0 }, // unused
	supportsSystemMessage: false,
	supportsTools: false,
	supportsFIM: false,
	supportsReasoning: false,
}


const openSourceModelOptions_assumingOAICompat = {
	'deepseekR1': {
		supportsFIM: false,
		supportsSystemMessage: false,
		supportsTools: false,
		supportsReasoning: { canToggleReasoning: false, canIOReasoning: true, openSourceThinkTags: ['<think>', '</think>'] },
	},
	'deepseekCoderV2': {
		supportsFIM: false,
		supportsSystemMessage: false, // unstable
		supportsTools: false,
		supportsReasoning: false,
	},
	'mistral': {
		supportsFIM: true,
		supportsSystemMessage: 'system-role',
		supportsTools: 'openai-style',
		supportsReasoning: false,
	},
	// llama
	'llama3': {
		supportsFIM: false,
		supportsSystemMessage: 'system-role',
		supportsTools: 'openai-style',
		supportsReasoning: false,
	},
	'llama3.1': {
		supportsFIM: false,
		supportsSystemMessage: 'system-role',
		supportsTools: 'openai-style',
		supportsReasoning: false,
	},
	'llama3.2': {
		supportsFIM: false,
		supportsSystemMessage: 'system-role',
		supportsTools: 'openai-style',
		supportsReasoning: false,
	},
	'llama3.3': {
		supportsFIM: false,
		supportsSystemMessage: 'system-role',
		supportsTools: 'openai-style',
		supportsReasoning: false,
	},
	// qwen
	'qwen2.5coder': {
		supportsFIM: true,
		supportsSystemMessage: 'system-role',
		supportsTools: 'openai-style',
		supportsReasoning: false,
	},
	'qwq': {
		supportsFIM: false, // no FIM, yes reasoning
		supportsSystemMessage: 'system-role',
		supportsTools: 'openai-style',
		supportsReasoning: { canToggleReasoning: false, canIOReasoning: true, openSourceThinkTags: ['<think>', '</think>'] },
	},
	// FIM only
	'starcoder2': {
		supportsFIM: true,
		supportsSystemMessage: false,
		supportsTools: false,
		supportsReasoning: false,
	},
	'codegemma:2b': {
		supportsFIM: true,
		supportsSystemMessage: false,
		supportsTools: false,
		supportsReasoning: false,
	},
} as const satisfies { [s: string]: Partial<ModelOptions> }




const extensiveModelFallback: ProviderSettings['modelOptionsFallback'] = (modelName) => {
	const toFallback = (opts: Omit<ModelOptions, 'cost'>): ModelOptions & { modelName: string } => {
		return {
			modelName,
			...opts,
			supportsSystemMessage: opts.supportsSystemMessage ? 'system-role' : false,
			cost: { input: 0, output: 0 },
		}
	}
	if (modelName.includes('gpt-4o')) return toFallback(openAIModelOptions['gpt-4o'])
	if (modelName.includes('claude-3-5') || modelName.includes('claude-3.5')) return toFallback(anthropicModelOptions['claude-3-5-sonnet-20241022'])
	if (modelName.includes('claude')) return toFallback(anthropicModelOptions['claude-3-7-sonnet-20250219'])
	if (modelName.includes('grok')) return toFallback(xAIModelOptions['grok-2'])
	if (modelName.includes('deepseek-r1') || modelName.includes('deepseek-reasoner')) return toFallback({ ...openSourceModelOptions_assumingOAICompat.deepseekR1, contextWindow: 32_000, maxOutputTokens: 4_096, })
	if (modelName.includes('deepseek')) return toFallback({ ...openSourceModelOptions_assumingOAICompat.deepseekCoderV2, contextWindow: 32_000, maxOutputTokens: 4_096, })
	if (modelName.includes('llama3')) return toFallback({ ...openSourceModelOptions_assumingOAICompat.llama3, contextWindow: 32_000, maxOutputTokens: 4_096, })
	if (modelName.includes('qwen') && modelName.includes('2.5') && modelName.includes('coder')) return toFallback({ ...openSourceModelOptions_assumingOAICompat['qwen2.5coder'], contextWindow: 32_000, maxOutputTokens: 4_096, })
	if (modelName.includes('mistral')) return toFallback({ ...openSourceModelOptions_assumingOAICompat.mistral, contextWindow: 32_000, maxOutputTokens: 4_096, })
	if (/\bo1\b/.test(modelName) || /\bo3\b/.test(modelName)) return toFallback(openAIModelOptions['o1'])
	return toFallback(modelOptionsDefaults)
}






// ---------------- ANTHROPIC ----------------
const anthropicModelOptions = {
	'claude-3-7-sonnet-20250219': { // https://docs.anthropic.com/en/docs/about-claude/models/all-models#model-comparison-table
		contextWindow: 200_000,
		maxOutputTokens: 8_192,
		cost: { input: 3.00, cache_read: 0.30, cache_write: 3.75, output: 15.00 },
		supportsFIM: false,
		supportsSystemMessage: 'separated',
		supportsTools: 'anthropic-style',
		supportsReasoning: {
			canToggleReasoning: true,
			canIOReasoning: true,
			reasoningMaxOutputTokens: 64_000, // can bump it to 128_000 with beta mode output-128k-2025-02-19
			reasoningBudgetSlider: { type: 'slider', min: 1024, max: 32_000, default: 1024 }, // they recommend batching if max > 32_000
		},
	},
	'claude-3-5-sonnet-20241022': {
		contextWindow: 200_000,
		maxOutputTokens: 8_192,
		cost: { input: 3.00, cache_read: 0.30, cache_write: 3.75, output: 15.00 },
		supportsFIM: false,
		supportsSystemMessage: 'separated',
		supportsTools: 'anthropic-style',
		supportsReasoning: false,
	},
	'claude-3-5-haiku-20241022': {
		contextWindow: 200_000,
		maxOutputTokens: 8_192,
		cost: { input: 0.80, cache_read: 0.08, cache_write: 1.00, output: 4.00 },
		supportsFIM: false,
		supportsSystemMessage: 'separated',
		supportsTools: 'anthropic-style',
		supportsReasoning: false,
	},
	'claude-3-opus-20240229': {
		contextWindow: 200_000,
		maxOutputTokens: 4_096,
		cost: { input: 15.00, cache_read: 1.50, cache_write: 18.75, output: 75.00 },
		supportsFIM: false,
		supportsSystemMessage: 'separated',
		supportsTools: 'anthropic-style',
		supportsReasoning: false,
	},
	'claude-3-sonnet-20240229': { // no point of using this, but including this for people who put it in
		contextWindow: 200_000, cost: { input: 3.00, output: 15.00 },
		maxOutputTokens: 4_096,
		supportsFIM: false,
		supportsSystemMessage: 'separated',
		supportsTools: 'anthropic-style',
		supportsReasoning: false,
	}
} as const satisfies { [s: string]: ModelOptions }

const anthropicSettings: ProviderSettings = {
	modelOptions: anthropicModelOptions,
	modelOptionsFallback: (modelName) => {
		let fallbackName: keyof typeof anthropicModelOptions | null = null
		if (modelName.includes('claude-3-7-sonnet')) fallbackName = 'claude-3-7-sonnet-20250219'
		if (modelName.includes('claude-3-5-sonnet')) fallbackName = 'claude-3-5-sonnet-20241022'
		if (modelName.includes('claude-3-5-haiku')) fallbackName = 'claude-3-5-haiku-20241022'
		if (modelName.includes('claude-3-opus')) fallbackName = 'claude-3-opus-20240229'
		if (modelName.includes('claude-3-sonnet')) fallbackName = 'claude-3-sonnet-20240229'
		if (fallbackName) return { modelName: fallbackName, ...anthropicModelOptions[fallbackName] }
		return { modelName, ...modelOptionsDefaults, maxOutputTokens: 4_096 }
	}
}


// ---------------- OPENAI ----------------
const openAIModelOptions = { // https://platform.openai.com/docs/pricing
	'o1': {
		contextWindow: 128_000,
		maxOutputTokens: 100_000,
		cost: { input: 15.00, cache_read: 7.50, output: 60.00, },
		supportsFIM: false,
		supportsTools: false,
		supportsSystemMessage: 'developer-role',
		supportsReasoning: { canIOReasoning: false, canToggleReasoning: false }, // it doesn't actually output reasoning, but our logic is fine with it
	},
	'o3-mini': {
		contextWindow: 200_000,
		maxOutputTokens: 100_000,
		cost: { input: 1.10, cache_read: 0.55, output: 4.40, },
		supportsFIM: false,
		supportsTools: false,
		supportsSystemMessage: 'developer-role',
		supportsReasoning: { canIOReasoning: false, canToggleReasoning: false },
	},
	'gpt-4o': {
		contextWindow: 128_000,
		maxOutputTokens: 16_384,
		cost: { input: 2.50, cache_read: 1.25, output: 10.00, },
		supportsFIM: false,
		supportsTools: 'openai-style',
		supportsSystemMessage: 'system-role',
		supportsReasoning: false,
	},
	'o1-mini': {
		contextWindow: 128_000,
		maxOutputTokens: 65_536,
		cost: { input: 1.10, cache_read: 0.55, output: 4.40, },
		supportsFIM: false,
		supportsTools: false,
		supportsSystemMessage: false, // does not support any system
		supportsReasoning: { canIOReasoning: false, canToggleReasoning: false },
	},
	'gpt-4o-mini': {
		contextWindow: 128_000,
		maxOutputTokens: 16_384,
		cost: { input: 0.15, cache_read: 0.075, output: 0.60, },
		supportsFIM: false,
		supportsTools: 'openai-style',
		supportsSystemMessage: 'system-role', // ??
		supportsReasoning: false,
	},
} as const satisfies { [s: string]: ModelOptions }


const openAISettings: ProviderSettings = {
	modelOptions: openAIModelOptions,
	modelOptionsFallback: (modelName) => {
		let fallbackName: keyof typeof openAIModelOptions | null = null
		if (modelName.includes('o1')) { fallbackName = 'o1' }
		if (modelName.includes('o3-mini')) { fallbackName = 'o3-mini' }
		if (modelName.includes('gpt-4o')) { fallbackName = 'gpt-4o' }
		if (fallbackName) return { modelName: fallbackName, ...openAIModelOptions[fallbackName] }
		return null
	}
}

<<<<<<< HEAD
const mistralModelOptions = {
	'codestral-latest': {
		contextWindow: 32_000,
		maxOutputTokens: 4_096,
		cost: { input: 0.00, output: 0.00 },
		supportsFIM: true,
		supportsSystemMessage: 'system-role',
		supportsTools: 'openai-style',
		supportsReasoning: false,
	},
	'mistral-large-latest': {
		contextWindow: 32_000,
		maxOutputTokens: 4_096,
		cost: { input: 0.00, output: 0.00 },
		supportsFIM: false,
		supportsSystemMessage: 'system-role',
		supportsTools: 'openai-style',
		supportsReasoning: false,
	}
} as const satisfies { [s: string]: ModelOptions }

const mistralSettings: ProviderSettings = {
	modelOptions: mistralModelOptions,
	modelOptionsFallback: (modelName) => { return null }
}

=======
>>>>>>> 30b370cd
// ---------------- XAI ----------------
const xAIModelOptions = {
	'grok-2': {
		contextWindow: 131_072,
		maxOutputTokens: null, // 131_072,
		cost: { input: 2.00, output: 10.00 },
		supportsFIM: false,
		supportsSystemMessage: 'system-role',
		supportsTools: 'openai-style',
		supportsReasoning: false,
	},
} as const satisfies { [s: string]: ModelOptions }

const xAISettings: ProviderSettings = {
	modelOptions: xAIModelOptions,
	modelOptionsFallback: (modelName) => {
		let fallbackName: keyof typeof xAIModelOptions | null = null
		if (modelName.includes('grok-2')) fallbackName = 'grok-2'
		if (fallbackName) return { modelName: fallbackName, ...xAIModelOptions[fallbackName] }
		return null
	}
}


// ---------------- GEMINI ----------------
const geminiModelOptions = { // https://ai.google.dev/gemini-api/docs/pricing
	'gemini-2.0-flash': {
		contextWindow: 1_048_576,
		maxOutputTokens: null, // 8_192,
		cost: { input: 0.10, output: 0.40 },
		supportsFIM: false,
		supportsSystemMessage: 'system-role',
		supportsTools: 'openai-style', // we are assuming OpenAI SDK when calling gemini
		supportsReasoning: false,
	},
	'gemini-2.0-flash-lite-preview-02-05': {
		contextWindow: 1_048_576,
		maxOutputTokens: null, // 8_192,
		cost: { input: 0.075, output: 0.30 },
		supportsFIM: false,
		supportsSystemMessage: 'system-role',
		supportsTools: 'openai-style',
		supportsReasoning: false,
	},
	'gemini-1.5-flash': {
		contextWindow: 1_048_576,
		maxOutputTokens: null, // 8_192,
		cost: { input: 0.075, output: 0.30 },  // TODO!!! price doubles after 128K tokens, we are NOT encoding that info right now
		supportsFIM: false,
		supportsSystemMessage: 'system-role',
		supportsTools: 'openai-style',
		supportsReasoning: false,
	},
	'gemini-1.5-pro': {
		contextWindow: 2_097_152,
		maxOutputTokens: null, // 8_192,
		cost: { input: 1.25, output: 5.00 },  // TODO!!! price doubles after 128K tokens, we are NOT encoding that info right now
		supportsFIM: false,
		supportsSystemMessage: 'system-role',
		supportsTools: 'openai-style',
		supportsReasoning: false,
	},
	'gemini-1.5-flash-8b': {
		contextWindow: 1_048_576,
		maxOutputTokens: null, // 8_192,
		cost: { input: 0.0375, output: 0.15 },  // TODO!!! price doubles after 128K tokens, we are NOT encoding that info right now
		supportsFIM: false,
		supportsSystemMessage: 'system-role',
		supportsTools: 'openai-style',
		supportsReasoning: false,
	},
} as const satisfies { [s: string]: ModelOptions }

const geminiSettings: ProviderSettings = {
	modelOptions: geminiModelOptions,
	modelOptionsFallback: (modelName) => { return null }
}
// ---------------- DEEPSEEK API ----------------
const deepseekModelOptions = {
	'deepseek-chat': {
		...openSourceModelOptions_assumingOAICompat.deepseekR1,
		contextWindow: 64_000, // https://api-docs.deepseek.com/quick_start/pricing
		maxOutputTokens: null, // 8_000,
		cost: { cache_read: .07, input: .27, output: 1.10, },
	},
	'deepseek-reasoner': {
		...openSourceModelOptions_assumingOAICompat.deepseekCoderV2,
		contextWindow: 64_000,
		maxOutputTokens: null, // 8_000,
		cost: { cache_read: .14, input: .55, output: 2.19, },
	},
} as const satisfies { [s: string]: ModelOptions }


const deepseekSettings: ProviderSettings = {
	modelOptions: deepseekModelOptions,
	providerReasoningIOSettings: {
		// reasoning: OAICompat +  response.choices[0].delta.reasoning_content // https://api-docs.deepseek.com/guides/reasoning_model
		output: { nameOfFieldInDelta: 'reasoning_content' },
	},
	modelOptionsFallback: (modelName) => { return null }
}

// ---------------- GROQ ----------------
const groqModelOptions = { // https://console.groq.com/docs/models, https://groq.com/pricing/
	'llama-3.3-70b-versatile': {
		contextWindow: 128_000,
		maxOutputTokens: null, // 32_768,
		cost: { input: 0.59, output: 0.79 },
		supportsFIM: false,
		supportsSystemMessage: 'system-role',
		supportsTools: 'openai-style',
		supportsReasoning: false,
	},
	'llama-3.1-8b-instant': {
		contextWindow: 128_000,
		maxOutputTokens: null, // 8_192,
		cost: { input: 0.05, output: 0.08 },
		supportsFIM: false,
		supportsSystemMessage: 'system-role',
		supportsTools: 'openai-style',
		supportsReasoning: false,
	},
	'qwen-2.5-coder-32b': {
		contextWindow: 128_000,
		maxOutputTokens: null, // not specified?
		cost: { input: 0.79, output: 0.79 },
		supportsFIM: false, // unfortunately looks like no FIM support on groq
		supportsSystemMessage: 'system-role',
		supportsTools: 'openai-style',
		supportsReasoning: false,
	},
	'qwen-qwq-32b': { // https://huggingface.co/Qwen/QwQ-32B
		contextWindow: 128_000,
		maxOutputTokens: null, // not specified?
		cost: { input: 0.29, output: 0.39 },
		supportsFIM: false,
		supportsSystemMessage: 'system-role',
		supportsTools: 'openai-style',
		supportsReasoning: { canIOReasoning: true, canToggleReasoning: false, openSourceThinkTags: ['<think>', '</think>'] }, // we're using reasoning_format:parsed so really don't need to know openSourceThinkTags
	},
} as const satisfies { [s: string]: ModelOptions }
const groqSettings: ProviderSettings = {
	providerReasoningIOSettings: { input: { includeInPayload: { reasoning_format: 'parsed' } }, output: { nameOfFieldInDelta: 'reasoning' }, }, // Must be set to either parsed or hidden when using tool calling https://console.groq.com/docs/reasoning
	modelOptions: groqModelOptions,
	modelOptionsFallback: (modelName) => { return null }
}


// ---------------- VLLM, OLLAMA, OPENAICOMPAT (self-hosted / local) ----------------
const vLLMSettings: ProviderSettings = {
	// reasoning: OAICompat + response.choices[0].delta.reasoning_content // https://docs.vllm.ai/en/stable/features/reasoning_outputs.html#streaming-chat-completions
	providerReasoningIOSettings: { output: { nameOfFieldInDelta: 'reasoning_content' }, },
	modelOptionsFallback: (modelName) => extensiveModelFallback(modelName),
	modelOptions: {},
}

const ollamaSettings: ProviderSettings = {
	// reasoning: we need to filter out reasoning <think> tags manually
	providerReasoningIOSettings: { output: { needsManualParse: true }, },
	modelOptionsFallback: (modelName) => extensiveModelFallback(modelName),
	modelOptions: {},
}

const openaiCompatible: ProviderSettings = {
	// reasoning: we have no idea what endpoint they used, so we can't consistently parse out reasoning
	modelOptionsFallback: (modelName) => extensiveModelFallback(modelName),
	modelOptions: {},
}


// ---------------- OPENROUTER ----------------
const openRouterModelOptions_assumingOpenAICompat = {
	'deepseek/deepseek-r1': {
		...openSourceModelOptions_assumingOAICompat.deepseekR1,
		contextWindow: 128_000,
		maxOutputTokens: null,
		cost: { input: 0.8, output: 2.4 },
	},
	'anthropic/claude-3.7-sonnet': {
		contextWindow: 200_000,
		maxOutputTokens: null,
		cost: { input: 3.00, output: 15.00 },
		supportsFIM: false,
		supportsSystemMessage: 'system-role',
		supportsTools: 'openai-style',
		supportsReasoning: { canIOReasoning: true, canToggleReasoning: false }, // TODO!!! false for now
	},
	'anthropic/claude-3.5-sonnet': {
		contextWindow: 200_000,
		maxOutputTokens: null,
		cost: { input: 3.00, output: 15.00 },
		supportsFIM: false,
		supportsSystemMessage: 'system-role',
		supportsTools: 'openai-style',
		supportsReasoning: false,
	},
	'mistralai/codestral-2501': {
		...openSourceModelOptions_assumingOAICompat.mistral,
		contextWindow: 256_000,
		maxOutputTokens: null,
		cost: { input: 0.3, output: 0.9 },
		supportsTools: 'openai-style',
		supportsReasoning: false,
	},
	'qwen/qwen-2.5-coder-32b-instruct': {
		...openSourceModelOptions_assumingOAICompat['qwen2.5coder'],
		contextWindow: 33_000,
		maxOutputTokens: null,
		supportsTools: false, // openrouter qwen doesn't seem to support tools...?
		cost: { input: 0.07, output: 0.16 },
	},
	'qwen/qwq-32b': {
		...openSourceModelOptions_assumingOAICompat['qwq'],
		contextWindow: 33_000,
		maxOutputTokens: null,
		supportsTools: false, // openrouter qwen doesn't seem to support tools...?
		cost: { input: 0.07, output: 0.16 },
	}
} as const satisfies { [s: string]: ModelOptions }




const openRouterSettings: ProviderSettings = {
	// reasoning: OAICompat + response.choices[0].delta.reasoning : payload should have {include_reasoning: true} https://openrouter.ai/announcements/reasoning-tokens-for-thinking-models
	providerReasoningIOSettings: {
		input: { includeInPayload: { include_reasoning: true } },
		output: { nameOfFieldInDelta: 'reasoning' },
	},
	modelOptions: openRouterModelOptions_assumingOpenAICompat,
	// TODO!!! send a query to openrouter to get the price, etc.
	modelOptionsFallback: (modelName) => extensiveModelFallback(modelName),
}




// ---------------- model settings of everything above ----------------

const modelSettingsOfProvider: { [providerName in ProviderName]: ProviderSettings } = {
	openAI: openAISettings,
	anthropic: anthropicSettings,
	xAI: xAISettings,
	gemini: geminiSettings,

	// open source models
	deepseek: deepseekSettings,
	groq: groqSettings,

	// open source models + providers (mixture of everything)
	openRouter: openRouterSettings,
	vLLM: vLLMSettings,
	ollama: ollamaSettings,
	openAICompatible: openaiCompatible,
	mistral: mistralSettings,
	// googleVertex: {},
	// microsoftAzure: {},
} as const


// ---------------- exports ----------------

// returns the capabilities and the adjusted modelName if it was a fallback
export const getModelCapabilities = (providerName: ProviderName, modelName: string): ModelOptions & { modelName: string; isUnrecognizedModel: boolean } => {
	const { modelOptions, modelOptionsFallback } = modelSettingsOfProvider[providerName]
	if (modelName in modelOptions) return { modelName, ...modelOptions[modelName], isUnrecognizedModel: false }
	const result = modelOptionsFallback(modelName)
	if (result) return { ...result, isUnrecognizedModel: false }
	return { modelName, ...modelOptionsDefaults, isUnrecognizedModel: true }
}

// non-model settings
export const getProviderCapabilities = (providerName: ProviderName) => {
	const { providerReasoningIOSettings } = modelSettingsOfProvider[providerName]
	return { providerReasoningIOSettings }
}

// state from optionsOfModelSelection
export const getModelSelectionState = (providerName: ProviderName, modelName: string, modelSelectionOptions: ModelSelectionOptions | undefined): { isReasoningEnabled: boolean, reasoningBudget: number | undefined } => {
	const { canToggleReasoning, reasoningBudgetSlider } = getModelCapabilities(providerName, modelName).supportsReasoning || {}

	const defaultEnabledVal = canToggleReasoning ? true : false
	const isReasoningEnabled = modelSelectionOptions?.reasoningEnabled ?? defaultEnabledVal
	const reasoningBudget = reasoningBudgetSlider?.type === 'slider' ? modelSelectionOptions?.reasoningBudget ?? reasoningBudgetSlider?.default : undefined
	return { isReasoningEnabled, reasoningBudget }
}<|MERGE_RESOLUTION|>--- conflicted
+++ resolved
@@ -56,10 +56,6 @@
 		'mistral-large-latest',
 		'ministral-3b-latest',
 		'ministral-8b-latest',
-<<<<<<< HEAD
-=======
-		''
->>>>>>> 30b370cd
 	],
 	openAICompatible: [], // fallback
 } as const satisfies Record<ProviderName, string[]>
@@ -182,11 +178,24 @@
 		supportsTools: 'openai-style',
 		supportsReasoning: { canToggleReasoning: false, canIOReasoning: true, openSourceThinkTags: ['<think>', '</think>'] },
 	},
+	'mistral-large-latest': {
+		supportsFIM: false,
+		supportsSystemMessage: 'system-role',
+		supportsTools: 'openai-style',
+		supportsReasoning: false,
+	},
 	// FIM only
 	'starcoder2': {
 		supportsFIM: true,
 		supportsSystemMessage: false,
 		supportsTools: false,
+		supportsReasoning: false,
+	},
+	// Mistral
+	'codestral-latest': {
+		supportsFIM: true,
+		supportsSystemMessage: 'system-role',
+		supportsTools: 'openai-style',
 		supportsReasoning: false,
 	},
 	'codegemma:2b': {
@@ -357,7 +366,6 @@
 	}
 }
 
-<<<<<<< HEAD
 const mistralModelOptions = {
 	'codestral-latest': {
 		contextWindow: 32_000,
@@ -384,8 +392,6 @@
 	modelOptionsFallback: (modelName) => { return null }
 }
 
-=======
->>>>>>> 30b370cd
 // ---------------- XAI ----------------
 const xAIModelOptions = {
 	'grok-2': {
@@ -591,6 +597,13 @@
 		supportsTools: 'openai-style',
 		supportsReasoning: false,
 	},
+	'mistralai/mistral-large-latest': {
+		...openSourceModelOptions_assumingOAICompat['mistral-large-latest'],
+		contextWindow: 256_000,
+		maxOutputTokens: null,
+		cost: { input: 0.3, output: 0.9 },
+	},
+
 	'qwen/qwen-2.5-coder-32b-instruct': {
 		...openSourceModelOptions_assumingOAICompat['qwen2.5coder'],
 		contextWindow: 33_000,
@@ -622,6 +635,12 @@
 }
 
 
+const mistralSettings: ProviderSettings = {
+	...openSourceModelOptions_assumingOAICompat.mistral,
+	modelOptions: {},
+	modelOptionsFallback: (modelName) => extensiveModelFallback(modelName),
+}
+
 
 
 // ---------------- model settings of everything above ----------------
@@ -631,7 +650,7 @@
 	anthropic: anthropicSettings,
 	xAI: xAISettings,
 	gemini: geminiSettings,
-
+	mistral: mistralSettings,
 	// open source models
 	deepseek: deepseekSettings,
 	groq: groqSettings,

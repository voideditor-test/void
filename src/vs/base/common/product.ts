/*---------------------------------------------------------------------------------------------
 *  Copyright (c) Microsoft Corporation. All rights reserved.
 *  Licensed under the MIT License. See License.txt in the project root for license information.
 *--------------------------------------------------------------------------------------------*/

import { IStringDictionary } from './collections.js';
import { PlatformName } from './platform.js';

export interface IBuiltInExtension {
	readonly name: string;
	readonly version: string;
	readonly repo: string;
	readonly metadata: any;
}

export interface IProductWalkthrough {
	id: string;
	steps: IProductWalkthroughStep[];
}

export interface IProductWalkthroughStep {
	id: string;
	title: string;
	when: string;
	description: string;
	media:
	| { type: 'image'; path: string | { hc: string; hcLight?: string; light: string; dark: string }; altText: string }
	| { type: 'svg'; path: string; altText: string }
	| { type: 'markdown'; path: string };
}

export interface IFeaturedExtension {
	readonly id: string;
	readonly title: string;
	readonly description: string;
	readonly imagePath: string;
}

export type ConfigurationSyncStore = {
	url: string;
	insidersUrl: string;
	stableUrl: string;
	canSwitch?: boolean;
	authenticationProviders: IStringDictionary<{ scopes: string[] }>;
};

export type ExtensionUntrustedWorkspaceSupport = {
	readonly default?: boolean | 'limited';
	readonly override?: boolean | 'limited';
};

export type ExtensionVirtualWorkspaceSupport = {
	readonly default?: boolean;
	readonly override?: boolean;
};

export interface IProductConfiguration {
	readonly version: string;
<<<<<<< HEAD
	readonly voidVersion: string;
=======
	readonly voidVersion?: string; // Void added this
>>>>>>> ffb416e4
	readonly date?: string;
	readonly quality?: string;
	readonly commit?: string;

	readonly nameShort: string;
	readonly nameLong: string;

	readonly win32AppUserModelId?: string;
	readonly win32MutexName?: string;
	readonly win32RegValueName?: string;
	readonly applicationName: string;
	readonly embedderIdentifier?: string;

	readonly urlProtocol: string;
	readonly dataFolderName: string; // location for extensions (e.g. ~/.vscode-insiders)

	readonly builtInExtensions?: IBuiltInExtension[];
	readonly walkthroughMetadata?: IProductWalkthrough[];
	readonly featuredExtensions?: IFeaturedExtension[];

	readonly downloadUrl?: string;
	readonly updateUrl?: string;
	readonly webUrl?: string;
	readonly webEndpointUrlTemplate?: string;
	readonly webviewContentExternalBaseUrlTemplate?: string;
	readonly target?: string;
	readonly nlsCoreBaseUrl?: string;

	readonly settingsSearchBuildId?: number;
	readonly settingsSearchUrl?: string;

	readonly tasConfig?: {
		endpoint: string;
		telemetryEventName: string;
		assignmentContextTelemetryPropertyName: string;
	};

	readonly extensionsGallery?: {
		readonly serviceUrl: string;
		readonly itemUrl: string;
		readonly publisherUrl: string;
		readonly resourceUrlTemplate: string;
		readonly extensionUrlTemplate: string;
		readonly controlUrl: string;
		readonly nlsBaseUrl: string;
	};

	readonly extensionPublisherOrgs?: readonly string[];
	readonly trustedExtensionPublishers?: readonly string[];

	readonly extensionRecommendations?: IStringDictionary<IExtensionRecommendations>;
	readonly configBasedExtensionTips?: IStringDictionary<IConfigBasedExtensionTip>;
	readonly exeBasedExtensionTips?: IStringDictionary<IExeBasedExtensionTip>;
	readonly remoteExtensionTips?: IStringDictionary<IRemoteExtensionTip>;
	readonly virtualWorkspaceExtensionTips?: IStringDictionary<IVirtualWorkspaceExtensionTip>;
	readonly extensionKeywords?: IStringDictionary<string[]>;
	readonly keymapExtensionTips?: readonly string[];
	readonly webExtensionTips?: readonly string[];
	readonly languageExtensionTips?: readonly string[];
	readonly trustedExtensionUrlPublicKeys?: IStringDictionary<string[]>;
	readonly trustedExtensionAuthAccess?: string[] | IStringDictionary<string[]>;
	readonly inheritAuthAccountPreference?: IStringDictionary<string[]>;
	readonly trustedExtensionProtocolHandlers?: readonly string[];

	readonly commandPaletteSuggestedCommandIds?: string[];

	readonly crashReporter?: {
		readonly companyName: string;
		readonly productName: string;
	};

	readonly removeTelemetryMachineId?: boolean;
	readonly enabledTelemetryLevels?: { error: boolean; usage: boolean };
	readonly enableTelemetry?: boolean;
	readonly openToWelcomeMainPage?: boolean;
	readonly aiConfig?: {
		readonly ariaKey: string;
	};

	readonly documentationUrl?: string;
	readonly serverDocumentationUrl?: string;
	readonly releaseNotesUrl?: string;
	readonly keyboardShortcutsUrlMac?: string;
	readonly keyboardShortcutsUrlLinux?: string;
	readonly keyboardShortcutsUrlWin?: string;
	readonly introductoryVideosUrl?: string;
	readonly tipsAndTricksUrl?: string;
	readonly newsletterSignupUrl?: string;
	readonly youTubeUrl?: string;
	readonly requestFeatureUrl?: string;
	readonly reportIssueUrl?: string;
	readonly reportMarketplaceIssueUrl?: string;
	readonly licenseUrl?: string;
	readonly serverLicenseUrl?: string;
	readonly privacyStatementUrl?: string;
	readonly showTelemetryOptOut?: boolean;

	readonly serverGreeting?: string[];
	readonly serverLicense?: string[];
	readonly serverLicensePrompt?: string;
	readonly serverApplicationName: string;
	readonly serverDataFolderName?: string;

	readonly tunnelApplicationName?: string;
	readonly tunnelApplicationConfig?: ITunnelApplicationConfig;

	readonly npsSurveyUrl?: string;
	readonly surveys?: readonly ISurveyData[];

	readonly checksums?: { [path: string]: string };
	readonly checksumFailMoreInfoUrl?: string;

	readonly appCenter?: IAppCenterConfiguration;

	readonly portable?: string;

	readonly extensionKind?: { readonly [extensionId: string]: ('ui' | 'workspace' | 'web')[] };
	readonly extensionPointExtensionKind?: { readonly [extensionPointId: string]: ('ui' | 'workspace' | 'web')[] };
	readonly extensionSyncedKeys?: { readonly [extensionId: string]: string[] };

	readonly extensionsEnabledWithApiProposalVersion?: string[];
	readonly extensionEnabledApiProposals?: { readonly [extensionId: string]: string[] };
	readonly extensionUntrustedWorkspaceSupport?: { readonly [extensionId: string]: ExtensionUntrustedWorkspaceSupport };
	readonly extensionVirtualWorkspacesSupport?: { readonly [extensionId: string]: ExtensionVirtualWorkspaceSupport };

	readonly msftInternalDomains?: string[];
	readonly linkProtectionTrustedDomains?: readonly string[];

	readonly 'configurationSync.store'?: ConfigurationSyncStore;

	readonly 'editSessions.store'?: Omit<ConfigurationSyncStore, 'insidersUrl' | 'stableUrl'>;
	readonly darwinUniversalAssetId?: string;
	readonly profileTemplatesUrl?: string;

	readonly commonlyUsedSettings?: string[];
	readonly aiGeneratedWorkspaceTrust?: IAiGeneratedWorkspaceTrust;

	readonly defaultChatAgent?: IDefaultChatAgent;
	readonly chatParticipantRegistry?: string;

	readonly emergencyAlertUrl?: string;
}

export interface ITunnelApplicationConfig {
	authenticationProviders: IStringDictionary<{ scopes: string[] }>;
	editorWebUrl: string;
	extension: IRemoteExtensionTip;
}

export interface IExtensionRecommendations {
	readonly onFileOpen: IFileOpenCondition[];
	readonly onSettingsEditorOpen?: ISettingsEditorOpenCondition;
}

export interface ISettingsEditorOpenCondition {
	readonly prerelease?: boolean | string;
	readonly descriptionOverride?: string;
}

export interface IExtensionRecommendationCondition {
	readonly important?: boolean;
	readonly whenInstalled?: string[];
	readonly whenNotInstalled?: string[];
}

export type IFileOpenCondition = IFileLanguageCondition | IFilePathCondition | IFileContentCondition;

export interface IFileLanguageCondition extends IExtensionRecommendationCondition {
	readonly languages: string[];
}

export interface IFilePathCondition extends IExtensionRecommendationCondition {
	readonly pathGlob: string;
}

export type IFileContentCondition = (IFileLanguageCondition | IFilePathCondition) & { readonly contentPattern: string };

export interface IAppCenterConfiguration {
	readonly 'win32-x64': string;
	readonly 'win32-arm64': string;
	readonly 'linux-x64': string;
	readonly 'darwin': string;
	readonly 'darwin-universal': string;
	readonly 'darwin-arm64': string;
}

export interface IConfigBasedExtensionTip {
	configPath: string;
	configName: string;
	configScheme?: string;
	recommendations: IStringDictionary<{
		name: string;
		contentPattern?: string;
		important?: boolean;
		isExtensionPack?: boolean;
		whenNotInstalled?: string[];
	}>;
}

export interface IExeBasedExtensionTip {
	friendlyName: string;
	windowsPath?: string;
	important?: boolean;
	recommendations: IStringDictionary<{ name: string; important?: boolean; isExtensionPack?: boolean; whenNotInstalled?: string[] }>;
}

export interface IRemoteExtensionTip {
	friendlyName: string;
	extensionId: string;
	supportedPlatforms?: PlatformName[];
	startEntry?: {
		helpLink: string;
		startConnectLabel: string;
		startCommand: string;
		priority: number;
	};
}

export interface IVirtualWorkspaceExtensionTip {
	friendlyName: string;
	extensionId: string;
	supportedPlatforms?: PlatformName[];
	startEntry: {
		helpLink: string;
		startConnectLabel: string;
		startCommand: string;
		priority: number;
	};
}

export interface ISurveyData {
	surveyId: string;
	surveyUrl: string;
	languageId: string;
	editCount: number;
	userProbability: number;
}

export interface IAiGeneratedWorkspaceTrust {
	readonly title: string;
	readonly checkboxText: string;
	readonly trustOption: string;
	readonly dontTrustOption: string;
	readonly startupTrustRequestLearnMore: string;
}

export interface IDefaultChatAgent {
	readonly extensionId: string;
	readonly chatExtensionId: string;

	readonly documentationUrl: string;
	readonly termsStatementUrl: string;
	readonly privacyStatementUrl: string;
	readonly skusDocumentationUrl: string;
	readonly publicCodeMatchesUrl: string;
	readonly manageSettingsUrl: string;
	readonly managePlanUrl: string;
	readonly upgradePlanUrl: string;

	readonly providerId: string;
	readonly providerName: string;
	readonly enterpriseProviderId: string;
	readonly enterpriseProviderName: string;
	readonly providerSetting: string;
	readonly providerUriSetting: string;
	readonly providerScopes: string[][];

	readonly entitlementUrl: string;
	readonly entitlementSignupLimitedUrl: string;
}<|MERGE_RESOLUTION|>--- conflicted
+++ resolved
@@ -56,11 +56,7 @@
 
 export interface IProductConfiguration {
 	readonly version: string;
-<<<<<<< HEAD
-	readonly voidVersion: string;
-=======
 	readonly voidVersion?: string; // Void added this
->>>>>>> ffb416e4
 	readonly date?: string;
 	readonly quality?: string;
 	readonly commit?: string;

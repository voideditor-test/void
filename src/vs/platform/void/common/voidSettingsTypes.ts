
/*--------------------------------------------------------------------------------------
 *  Copyright 2025 Glass Devtools, Inc. All rights reserved.
 *  Licensed under the Apache License, Version 2.0. See LICENSE.txt for more information.
 *--------------------------------------------------------------------------------------*/




export type VoidModelInfo = {
	modelName: string,
	isDefault: boolean, // whether or not it's a default for its provider
	isHidden: boolean, // whether or not the user is hiding it
	isAutodetected?: boolean, // whether the model was autodetected by polling
}

// creates `modelInfo` from `modelNames`
export const modelInfoOfDefaultNames = (modelNames: string[], options?: { isAutodetected: true, existingModels: VoidModelInfo[] }): VoidModelInfo[] => {

	const { isAutodetected, existingModels } = options ?? {}

	if (!existingModels) { // default settings

		return modelNames.map((modelName, i) => ({
			modelName,
			isDefault: true,
			isAutodetected: isAutodetected,
			isHidden: modelNames.length >= 10 // hide all models if there are a ton of them, and make user enable them individually
		}))

	} else { // settings if there are existing models (keep existing `isHidden` property)

		const existingModelsMap: Record<string, VoidModelInfo> = {}
		for (const existingModel of existingModels) {
			existingModelsMap[existingModel.modelName] = existingModel
		}

		return modelNames.map((modelName, i) => ({
			modelName,
			isDefault: true,
			isAutodetected: isAutodetected,
			isHidden: !!existingModelsMap[modelName]?.isHidden,
		}))

	}

}

// https://docs.anthropic.com/en/docs/about-claude/models
export const defaultAnthropicModels = modelInfoOfDefaultNames([
	'claude-3-5-sonnet-20241022',
	'claude-3-5-haiku-20241022',
	'claude-3-opus-20240229',
	'claude-3-sonnet-20240229',
	// 'claude-3-haiku-20240307',
])


// https://platform.openai.com/docs/models/gp
export const defaultOpenAIModels = modelInfoOfDefaultNames([
	'o1-preview',
	'o1-mini',
	'gpt-4o',
	'gpt-4o-mini',
	// 'gpt-4o-2024-05-13',
	// 'gpt-4o-2024-08-06',
	// 'gpt-4o-mini-2024-07-18',
	// 'gpt-4-turbo',
	// 'gpt-4-turbo-2024-04-09',
	// 'gpt-4-turbo-preview',
	// 'gpt-4-0125-preview',
	// 'gpt-4-1106-preview',
	// 'gpt-4',
	// 'gpt-4-0613',
	// 'gpt-3.5-turbo-0125',
	// 'gpt-3.5-turbo',
	// 'gpt-3.5-turbo-1106',
])

// https://platform.openai.com/docs/models/gp
export const defaultDeepseekModels = modelInfoOfDefaultNames([
	'deepseek-chat',
	'deepseek-reasoner',
])


// https://console.groq.com/docs/models
export const defaultGroqModels = modelInfoOfDefaultNames([
	"mixtral-8x7b-32768",
	"llama2-70b-4096",
	"gemma-7b-it"
])


export const defaultGeminiModels = modelInfoOfDefaultNames([
	'gemini-1.5-flash',
	'gemini-1.5-pro',
	'gemini-1.5-flash-8b',
	'gemini-1.0-pro'
])

export const defaultMistralModels = modelInfoOfDefaultNames([
	"open-codestral-mamba",
	"open-mistral-nemo",
	"pixtral-12b-2409",
	"mistral-large-latest",
	"pixtral-large-latest",
	"ministral-3b-latest",
	"ministral-8b-latest",
	"mistral-small-latest",
	"codestral-latest",
	"mistral-embed"
])

// export const parseMaxTokensStr = (maxTokensStr: string) => {
// 	// parse the string but only if the full string is a valid number, eg parseInt('100abc') should return NaN
// 	const int = isNaN(Number(maxTokensStr)) ? undefined : parseInt(maxTokensStr)
// 	if (Number.isNaN(int))
// 		return undefined
// 	return int
// }




export const anthropicMaxPossibleTokens = (modelName: string) => {
	if (modelName === 'claude-3-5-sonnet-20241022'
		|| modelName === 'claude-3-5-haiku-20241022')
		return 8192
	if (modelName === 'claude-3-opus-20240229'
		|| modelName === 'claude-3-sonnet-20240229'
		|| modelName === 'claude-3-haiku-20240307')
		return 4096
	return 1024 // return a reasonably small number if they're using a different model
}


type UnionOfKeys<T> = T extends T ? keyof T : never;



export const defaultProviderSettings = {
	anthropic: {
		apiKey: '',
	},
	openAI: {
		apiKey: '',
	},
	deepseek: {
		apiKey: '',
	},
	ollama: {
		endpoint: 'http://127.0.0.1:11434',
	},
	openRouter: {
		apiKey: '',
	},
	openAICompatible: {
		endpoint: '',
		apiKey: '',
	},
	gemini: {
		apiKey: '',
	},
	groq: {
		apiKey: '',
	},
	mistral: {
		apiKey: ''
	}
} as const

export type ProviderName = keyof typeof defaultProviderSettings
export const providerNames = Object.keys(defaultProviderSettings) as ProviderName[]

export const localProviderNames = ['ollama'] satisfies ProviderName[] // all local names
export const nonlocalProviderNames = providerNames.filter((name) => !(localProviderNames as string[]).includes(name)) // all non-local names

type CustomSettingName = UnionOfKeys<typeof defaultProviderSettings[ProviderName]>
type CustomProviderSettings<providerName extends ProviderName> = {
	[k in CustomSettingName]: k extends keyof typeof defaultProviderSettings[providerName] ? string : undefined
}
export const customSettingNamesOfProvider = (providerName: ProviderName) => {
	return Object.keys(defaultProviderSettings[providerName]) as CustomSettingName[]
}


type CommonProviderSettings = {
	_enabled: boolean | undefined, // undefined initially, computed when user types in all fields
	models: VoidModelInfo[],
}

export type SettingsForProvider<providerName extends ProviderName> = CustomProviderSettings<providerName> & CommonProviderSettings

// part of state
export type SettingsOfProvider = {
	[providerName in ProviderName]: SettingsForProvider<providerName>
}


export type SettingName = keyof SettingsForProvider<ProviderName>





type DisplayInfoForProviderName = {
	title: string,
	desc?: string,
}

export const displayInfoOfProviderName = (providerName: ProviderName): DisplayInfoForProviderName => {
	if (providerName === 'anthropic') {
		return {
			title: 'Anthropic',
		}
	}
	else if (providerName === 'openAI') {
		return {
			title: 'OpenAI',
		}
	}
	else if (providerName === 'deepseek') {
		return {
			title: 'DeepSeek',
		}
	}
	else if (providerName === 'openRouter') {
		return {
			title: 'OpenRouter',
		}
	}
	else if (providerName === 'ollama') {
		return {
			title: 'Ollama',

		}
	}
	else if (providerName === 'openAICompatible') {
		return {
			title: 'OpenAI-Compatible',
		}
	}
	else if (providerName === 'gemini') {
		return {
			title: 'Gemini',
		}
	}
	else if (providerName === 'groq') {
		return {
			title: 'Groq',
		}
	}
	else if (providerName === 'mistral') {
		return {
			title: 'Mistral',
		}
	}

	throw new Error(`descOfProviderName: Unknown provider name: "${providerName}"`)
}

type DisplayInfo = {
	title: string,
	placeholder: string,
	subTextMd?: string,
}
export const displayInfoOfSettingName = (providerName: ProviderName, settingName: SettingName): DisplayInfo => {
	if (settingName === 'apiKey') {
		return {
			title: 'API Key',
			placeholder: providerName === 'anthropic' ? 'sk-ant-key...' : // sk-ant-api03-key
				providerName === 'openAI' ? 'sk-proj-key...' :
<<<<<<< HEAD
					providerName === 'openRouter' ? 'sk-or-key...' : // sk-or-v1-key
						providerName === 'gemini' ? 'key...' :
							providerName === 'groq' ? 'gsk_key...' :
								providerName === 'mistral' ? 'api-key...' :
									providerName === 'openAICompatible' ? 'sk-key...' :
										'(never)',

			subTextMd: providerName === 'anthropic' ? 'Get your [API Key here](https://console.anthropic.com/settings/keys).' :
				providerName === 'openAI' ? 'Get your [API Key here](https://platform.openai.com/api-keys).' :
					providerName === 'openRouter' ? 'Get your [API Key here](https://openrouter.ai/settings/keys).' :
						providerName === 'gemini' ? 'Get your [API Key here](https://aistudio.google.com/apikey).' :
							providerName === 'groq' ? 'Get your [API Key here](https://console.groq.com/keys).' :
								providerName === 'mistral' ? 'Get your [API Key here](https://console.mistral.ai/api-keys/).' :
									providerName === 'openAICompatible' ? undefined :
										undefined,
=======
					providerName === 'deepseek' ? 'sk-...' :
						providerName === 'openRouter' ? 'sk-or-key...' : // sk-or-v1-key
							providerName === 'gemini' ? 'key...' :
								providerName === 'groq' ? 'gsk_key...' :
									providerName === 'openAICompatible' ? 'sk-key...' :
										'',

			subTextMd: providerName === 'anthropic' ? 'Get your [API Key here](https://console.anthropic.com/settings/keys).' :
				providerName === 'openAI' ? 'Get your [API Key here](https://platform.openai.com/api-keys).' :
					providerName === 'deepseek' ? 'Get your [API Key here](https://platform.deepseek.com/api_keys).' :
						providerName === 'openRouter' ? 'Get your [API Key here](https://openrouter.ai/settings/keys).' :
							providerName === 'gemini' ? 'Get your [API Key here](https://aistudio.google.com/apikey).' :
								providerName === 'groq' ? 'Get your [API Key here](https://console.groq.com/keys).' :
									providerName === 'openAICompatible' ? 'Add any OpenAI-Compatible endpoint.' :
										'',
>>>>>>> a3f14532
		}
	}
	else if (settingName === 'endpoint') {
		return {
			title: providerName === 'ollama' ? 'Endpoint' :
				providerName === 'openAICompatible' ? 'baseURL' // (do not include /chat/completions)
					: '(never)',

			placeholder: providerName === 'ollama' ? defaultProviderSettings.ollama.endpoint
				: providerName === 'openAICompatible' ? 'https://my-website.com/v1'
					: '(never)',

			subTextMd: providerName === 'ollama' ? 'If you would like to change this endpoint, please read more about [Endpoints here](https://github.com/ollama/ollama/blob/main/docs/faq.md#how-can-i-expose-ollama-on-my-network).' :
				undefined,
		}
	}
	else if (settingName === '_enabled') {
		return {
			title: '(never)',
			placeholder: '(never)',
		}
	}
	else if (settingName === 'models') {
		return {
			title: '(never)',
			placeholder: '(never)',
		}
	}

	throw new Error(`displayInfo: Unknown setting name: "${settingName}"`)

}




const defaultCustomSettings: Record<CustomSettingName, undefined> = {
	apiKey: undefined,
	endpoint: undefined,
}



export const voidInitModelOptions = {
	anthropic: {
		models: defaultAnthropicModels,
	},
	openAI: {
		models: defaultOpenAIModels,
	},
	deepseek: {
		models: defaultDeepseekModels,
	},
	ollama: {
		models: [],
	},
	openRouter: {
		models: [], // any string
	},
	openAICompatible: {
		models: [],
	},
	gemini: {
		models: defaultGeminiModels,
	},
	groq: {
		models: defaultGroqModels,
	},
	mistral: {
		models: defaultMistralModels,
	}
}


// used when waiting and for a type reference
export const defaultSettingsOfProvider: SettingsOfProvider = {
	anthropic: {
		_enabled: undefined,
		...defaultCustomSettings,
		...defaultProviderSettings.anthropic,
		...voidInitModelOptions.anthropic,
	},
	openAI: {
		_enabled: undefined,
		...defaultCustomSettings,
		...defaultProviderSettings.openAI,
		...voidInitModelOptions.openAI,
	},
	deepseek: {
		...defaultCustomSettings,
		...defaultProviderSettings.deepseek,
		...voidInitModelOptions.deepseek,
		_enabled: undefined,
	},
	gemini: {
		...defaultCustomSettings,
		...defaultProviderSettings.gemini,
		...voidInitModelOptions.gemini,
		_enabled: undefined,
	},
	groq: {
		...defaultCustomSettings,
		...defaultProviderSettings.groq,
		...voidInitModelOptions.groq,
		_enabled: undefined,
	},
	ollama: {
		...defaultCustomSettings,
		...defaultProviderSettings.ollama,
		...voidInitModelOptions.ollama,
		_enabled: undefined,
	},
	openRouter: {
		...defaultCustomSettings,
		...defaultProviderSettings.openRouter,
		...voidInitModelOptions.openRouter,
		_enabled: undefined,
	},
	openAICompatible: {
		...defaultCustomSettings,
		...defaultProviderSettings.openAICompatible,
		...voidInitModelOptions.openAICompatible,
		_enabled: undefined,
	},
	mistral: {
		...defaultCustomSettings,
		...defaultProviderSettings.mistral,
		...voidInitModelOptions.mistral,
		_enabled: undefined,
	}
}


export type ModelSelection = { providerName: ProviderName, modelName: string }

export const modelSelectionsEqual = (m1: ModelSelection, m2: ModelSelection) => {
	return m1.modelName === m2.modelName && m1.providerName === m2.providerName
}

// this is a state
export type ModelSelectionOfFeature = {
	'Ctrl+L': ModelSelection | null,
	'Ctrl+K': ModelSelection | null,
	'Autocomplete': ModelSelection | null,
}
export type FeatureName = keyof ModelSelectionOfFeature
export const featureNames = ['Ctrl+L', 'Ctrl+K', 'Autocomplete'] as const







// the models of these can be refreshed (in theory all can, but not all should)
export const refreshableProviderNames = localProviderNames
export type RefreshableProviderName = typeof refreshableProviderNames[number]








export type GlobalSettings = {
	autoRefreshModels: boolean;
	aiInstructions: string;
}
export const defaultGlobalSettings: GlobalSettings = {
	autoRefreshModels: true,
	aiInstructions: '',
}

export type GlobalSettingName = keyof GlobalSettings
export const globalSettingNames = Object.keys(defaultGlobalSettings) as GlobalSettingName[]

<|MERGE_RESOLUTION|>--- conflicted
+++ resolved
@@ -271,29 +271,13 @@
 			title: 'API Key',
 			placeholder: providerName === 'anthropic' ? 'sk-ant-key...' : // sk-ant-api03-key
 				providerName === 'openAI' ? 'sk-proj-key...' :
-<<<<<<< HEAD
-					providerName === 'openRouter' ? 'sk-or-key...' : // sk-or-v1-key
-						providerName === 'gemini' ? 'key...' :
-							providerName === 'groq' ? 'gsk_key...' :
-								providerName === 'mistral' ? 'api-key...' :
-									providerName === 'openAICompatible' ? 'sk-key...' :
-										'(never)',
-
-			subTextMd: providerName === 'anthropic' ? 'Get your [API Key here](https://console.anthropic.com/settings/keys).' :
-				providerName === 'openAI' ? 'Get your [API Key here](https://platform.openai.com/api-keys).' :
-					providerName === 'openRouter' ? 'Get your [API Key here](https://openrouter.ai/settings/keys).' :
-						providerName === 'gemini' ? 'Get your [API Key here](https://aistudio.google.com/apikey).' :
-							providerName === 'groq' ? 'Get your [API Key here](https://console.groq.com/keys).' :
-								providerName === 'mistral' ? 'Get your [API Key here](https://console.mistral.ai/api-keys/).' :
-									providerName === 'openAICompatible' ? undefined :
-										undefined,
-=======
 					providerName === 'deepseek' ? 'sk-...' :
 						providerName === 'openRouter' ? 'sk-or-key...' : // sk-or-v1-key
 							providerName === 'gemini' ? 'key...' :
 								providerName === 'groq' ? 'gsk_key...' :
-									providerName === 'openAICompatible' ? 'sk-key...' :
-										'',
+									providerName === 'mistral' ? 'api-key...' :
+										providerName === 'openAICompatible' ? 'sk-key...' :
+											'',
 
 			subTextMd: providerName === 'anthropic' ? 'Get your [API Key here](https://console.anthropic.com/settings/keys).' :
 				providerName === 'openAI' ? 'Get your [API Key here](https://platform.openai.com/api-keys).' :
@@ -301,9 +285,9 @@
 						providerName === 'openRouter' ? 'Get your [API Key here](https://openrouter.ai/settings/keys).' :
 							providerName === 'gemini' ? 'Get your [API Key here](https://aistudio.google.com/apikey).' :
 								providerName === 'groq' ? 'Get your [API Key here](https://console.groq.com/keys).' :
-									providerName === 'openAICompatible' ? 'Add any OpenAI-Compatible endpoint.' :
-										'',
->>>>>>> a3f14532
+									providerName === 'mistral' ? 'Get your [API Key here](https://console.mistral.ai/api-keys/).' :
+										providerName === 'openAICompatible' ? undefined :
+											'',
 		}
 	}
 	else if (settingName === 'endpoint') {
